# enable/disable connection pool
CONFIG_USE_CONNECTION_POOL = "USE_CONNECTION_POOL"
# connection pool size
CONFIG_CONNECTION_POOL_SIZE = "CONNECTION_POOL_SIZE"
# number of threads used to execute queries
CONFIG_QUERIES_RUNNER_THREAD_COUNT = "QUERIES_RUNNER_THREAD_COUNT"
# number of threads used to execute operations (like storage, health, etc.)
CONFIG_OPS_RUNNER_THREAD_COUNT = "OPS_RUNNER_THREAD_COUNT"
# number of threads used to publish results to MC backend
CONFIG_PUBLISHER_THREAD_COUNT = "PUBLISHER_THREAD_COUNT"
# how to run queries, by default we run them asynchronously, set this to `true` to run them synchronously
# you should update the size of the connection pool and the number of query runners accordingly
CONFIG_USE_SYNC_QUERIES = "USE_SYNC_QUERIES"
# name of the stage to use to store files
CONFIG_STAGE_NAME = "STAGE_NAME"
<<<<<<< HEAD
# expiration seconds for pre-signed urls used for responses
CONFIG_PRE_SIGNED_URL_RESPONSE_EXPIRATION_SECONDS = (
    "PRE_SIGNED_URL_RESPONSE_EXPIRATION_SECONDS"
)
=======
# whether the agent accepts config changes remotely or not
CONFIG_IS_REMOTE_UPGRADABLE = "IS_REMOTE_UPGRADABLE"
>>>>>>> c32963b1
<|MERGE_RESOLUTION|>--- conflicted
+++ resolved
@@ -13,12 +13,9 @@
 CONFIG_USE_SYNC_QUERIES = "USE_SYNC_QUERIES"
 # name of the stage to use to store files
 CONFIG_STAGE_NAME = "STAGE_NAME"
-<<<<<<< HEAD
 # expiration seconds for pre-signed urls used for responses
 CONFIG_PRE_SIGNED_URL_RESPONSE_EXPIRATION_SECONDS = (
     "PRE_SIGNED_URL_RESPONSE_EXPIRATION_SECONDS"
 )
-=======
 # whether the agent accepts config changes remotely or not
-CONFIG_IS_REMOTE_UPGRADABLE = "IS_REMOTE_UPGRADABLE"
->>>>>>> c32963b1
+CONFIG_IS_REMOTE_UPGRADABLE = "IS_REMOTE_UPGRADABLE"