import logging
import os
from sqlite3 import ProgrammingError
from typing import Dict, Any, Optional

from snowflake.connector import connect as snowflake_connect, DatabaseError
from snowflake.connector.cursor import SnowflakeCursor

from agent.sna.sf_queries import (
    QUERY_EXECUTE_QUERY_WITH_HELPER,
    QUERY_SET_STATEMENT_TIMEOUT,
    QUERY_EXECUTE_QUERY_WITH_HELPER_SYNC,
)
from agent.sna.sf_query import SnowflakeQuery
from agent.utils.serde import (
    ATTRIBUTE_NAME_RESULT,
    ATTRIBUTE_NAME_ERROR,
    ATTRIBUTE_NAME_ERROR_ATTRS,
    ATTRIBUTE_NAME_ERROR_TYPE,
)
from agent.utils.utils import get_sf_login_token, LOCAL

logger = logging.getLogger(__name__)

WAREHOUSE_NAME = "MCD_AGENT_WH"

_SYNC_QUERIES = LOCAL
_SNOWFLAKE_SYNC_QUERIES = False

ERROR_INSUFFICIENT_PRIVILEGES = 3001
ERROR_SHARED_DATABASE_NO_LONGER_AVAILABLE = 3030
ERROR_OBJECT_DOES_NOT_EXIST = 2043
ERROR_QUERY_CANCELLED = 604
ERROR_STATEMENT_TIMED_OUT = 630
_PROGRAMMING_ERRORS = [
    ERROR_INSUFFICIENT_PRIVILEGES,
    ERROR_SHARED_DATABASE_NO_LONGER_AVAILABLE,
    ERROR_OBJECT_DOES_NOT_EXIST,
    ERROR_QUERY_CANCELLED,
    ERROR_STATEMENT_TIMED_OUT,
]


class SnowflakeClient:
    """
    Takes care of executing queries in Snowflake, the queries are wrapped in a procedure that
    uses SF functions to notify the agent when the query is completed or failed.
    The query is executed using the MCD_AGENT_EXECUTE_QUERY procedure, which is configured to execute
    as owner and allow us to take advantage of FUTURE grants (which is not
    available to applications).
    """

    def __init__(self):
        pass

    @classmethod
    def result_for_query(cls, query_id: str) -> Dict[str, Any]:
        with (conn := cls._connect()):
            with conn.cursor() as cur:
                conn.get_query_status_throw_if_error(query_id)
                cur.get_results_from_sfqid(query_id)
                return cls._result_for_cursor(cur)

    @classmethod
    def result_for_query_failed(
        cls, operation_id: str, code: int, msg: str, state: str
    ):
        msg = cls._get_error_message(msg)
        logger.info(
            f"QUERY FAILED: op_id={operation_id}, code={code}, msg={msg}, state={state}"
        )
        error_type = (
            "ProgrammingError" if code in _PROGRAMMING_ERRORS else "DatabaseError"
        )
        return {
            ATTRIBUTE_NAME_ERROR: msg,
            ATTRIBUTE_NAME_ERROR_ATTRS: {"errno": code, "sqlstate": state},
            ATTRIBUTE_NAME_ERROR_TYPE: error_type,
        }

    @staticmethod
    def _result_for_cursor(cursor: SnowflakeCursor) -> Dict[str, Any]:
        return {
            ATTRIBUTE_NAME_RESULT: {
                "all_results": cursor.fetchall(),
                "description": cursor.description,
                "rowcount": cursor.rowcount,
            },
            # ATTRIBUTE_NAME_TRACE_ID: trace_id,
        }

    @classmethod
    def _connect(cls):
        if os.getenv("SNOWFLAKE_HOST"):  # running in a Snowpark container
            return snowflake_connect(
                host=os.getenv("SNOWFLAKE_HOST"),
                account=os.getenv("SNOWFLAKE_ACCOUNT"),
                warehouse=WAREHOUSE_NAME,
                token=get_sf_login_token(),
                authenticator="oauth",
                paramstyle="qmark",
            )
        else:  # running locally
            return snowflake_connect(
                account=os.getenv("SNOWFLAKE_ACCOUNT"),
                warehouse=os.getenv("SNOWFLAKE_WAREHOUSE"),
                paramstyle="qmark",
                user=os.getenv("SNOWFLAKE_USER"),
                private_key_file=os.getenv("SNOWFLAKE_PRIVATE_KEY_FILE"),
                role=os.getenv("SNOWFLAKE_ROLE"),
            )

    @classmethod
    def run_query(cls, query: SnowflakeQuery) -> Optional[Dict[str, Any]]:
        timeout = query.timeout or 850
        operation_id = query.operation_id
        sql_query = query.query
        with (conn := cls._connect()):
            with conn.cursor() as cur:
                if _SYNC_QUERIES:
                    cur.execute(sql_query)
                    logger.info(
                        f"Sync query executed: {operation_id} {sql_query}, id: {cur.sfqid}"
                    )
                    return cls._result_for_cursor(cur)
                elif _SNOWFLAKE_SYNC_QUERIES:
<<<<<<< HEAD
                    cur.execute(
                        f"ALTER SESSION SET STATEMENT_TIMEOUT_IN_SECONDS={timeout}"
                    )
                    cur.execute(
                        "CALL mcd_agent.core.execute_query(?)",
                        [sql_query],
                    )
                    logger.info(f"Sync query executed: {operation_id} {sql_query}")
                    return cls._result_for_cursor(cur)
                else:
                    execute_query = f"""
                    WITH RUN_QUERY AS PROCEDURE(op_id VARCHAR, query STRING)
                        RETURNS VARCHAR
                        LANGUAGE SQL
                        AS
                        $$
                        BEGIN
                            BEGIN
                                ALTER SESSION SET STATEMENT_TIMEOUT_IN_SECONDS={timeout};
                                CALL mcd_agent.core.execute_query(:query);
                                SELECT * FROM TABLE(RESULT_SCAN(:SQLID));
                                SELECT mcd_agent.core.query_completed(:op_id, :SQLID);
                            EXCEPTION
                                WHEN OTHER THEN BEGIN
                                    SELECT mcd_agent.core.query_failed(:op_id, :sqlcode, :sqlerrm, :sqlstate);
                                END;
                            END;
                        END;
                        $$
                    CALL RUN_QUERY(?, ?);
                    """
=======
                    cur.execute(QUERY_SET_STATEMENT_TIMEOUT.format(timeout=timeout))
                    cur.execute(QUERY_EXECUTE_QUERY_WITH_HELPER_SYNC, [sql_query])
                    logger.info(f"Sync query executed: {operation_id} {sql_query}")
                    return cls._result_for_cursor(cur)
                else:
                    execute_query = QUERY_EXECUTE_QUERY_WITH_HELPER.format(
                        timeout=timeout
                    )
>>>>>>> f57ad168
                    cur.execute_async(execute_query, [operation_id, sql_query])
                    logger.info(
                        f"Async query executed: {operation_id} {sql_query}, id: {cur.sfqid}"
                    )
                    return None

    @staticmethod
    def _get_error_message(msg: str) -> str:
        # remove the prefix:
        # "Uncaught exception of type 'STATEMENT_ERROR' on line 2 at position 25 : "
        if ":" in msg:
            return msg[(msg.index(":") + 1) :].strip()
        return msg

    @staticmethod
    def result_for_exception(ex: Exception) -> Dict:
        result: Dict[str, Any] = {
            ATTRIBUTE_NAME_ERROR: str(ex),
        }
        if isinstance(ex, DatabaseError):
            result[ATTRIBUTE_NAME_ERROR_ATTRS] = {
                "errno": ex.errno,
                "sqlstate": ex.sqlstate,
            }
            if isinstance(ex, ProgrammingError):
                result[ATTRIBUTE_NAME_ERROR_TYPE] = "ProgrammingError"
            elif isinstance(ex, DatabaseError):
                result[ATTRIBUTE_NAME_ERROR_TYPE] = "DatabaseError"

        return result<|MERGE_RESOLUTION|>--- conflicted
+++ resolved
@@ -124,39 +124,6 @@
                     )
                     return cls._result_for_cursor(cur)
                 elif _SNOWFLAKE_SYNC_QUERIES:
-<<<<<<< HEAD
-                    cur.execute(
-                        f"ALTER SESSION SET STATEMENT_TIMEOUT_IN_SECONDS={timeout}"
-                    )
-                    cur.execute(
-                        "CALL mcd_agent.core.execute_query(?)",
-                        [sql_query],
-                    )
-                    logger.info(f"Sync query executed: {operation_id} {sql_query}")
-                    return cls._result_for_cursor(cur)
-                else:
-                    execute_query = f"""
-                    WITH RUN_QUERY AS PROCEDURE(op_id VARCHAR, query STRING)
-                        RETURNS VARCHAR
-                        LANGUAGE SQL
-                        AS
-                        $$
-                        BEGIN
-                            BEGIN
-                                ALTER SESSION SET STATEMENT_TIMEOUT_IN_SECONDS={timeout};
-                                CALL mcd_agent.core.execute_query(:query);
-                                SELECT * FROM TABLE(RESULT_SCAN(:SQLID));
-                                SELECT mcd_agent.core.query_completed(:op_id, :SQLID);
-                            EXCEPTION
-                                WHEN OTHER THEN BEGIN
-                                    SELECT mcd_agent.core.query_failed(:op_id, :sqlcode, :sqlerrm, :sqlstate);
-                                END;
-                            END;
-                        END;
-                        $$
-                    CALL RUN_QUERY(?, ?);
-                    """
-=======
                     cur.execute(QUERY_SET_STATEMENT_TIMEOUT.format(timeout=timeout))
                     cur.execute(QUERY_EXECUTE_QUERY_WITH_HELPER_SYNC, [sql_query])
                     logger.info(f"Sync query executed: {operation_id} {sql_query}")
@@ -165,7 +132,6 @@
                     execute_query = QUERY_EXECUTE_QUERY_WITH_HELPER.format(
                         timeout=timeout
                     )
->>>>>>> f57ad168
                     cur.execute_async(execute_query, [operation_id, sql_query])
                     logger.info(
                         f"Async query executed: {operation_id} {sql_query}, id: {cur.sfqid}"
