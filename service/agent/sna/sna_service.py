--- conflicted
+++ resolved
@@ -59,14 +59,12 @@
 _ATTR_OPERATION_TYPE_PUSH_METRICS = "push_metrics"
 _PATH_PUSH_METRICS = "push_metrics"
 
-<<<<<<< HEAD
 _DEFAULT_COMPRESS_RESPONSE_FILE = True
 _DEFAULT_RESPONSE_SIZE_LIMIT_BYTES = (
     20000000  # 20Mb, the same default value we have on the DC side for Snowflake agents
 )
-=======
+
 _ENV_NAME_IS_REMOTE_UPGRADABLE = "MCD_AGENT_IS_REMOTE_UPGRADABLE"
->>>>>>> c32963b1
 
 
 class OperationMatchingType(Enum):
