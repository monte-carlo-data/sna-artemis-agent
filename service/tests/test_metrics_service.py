from unittest import TestCase
from unittest.mock import patch, create_autospec, Mock

from requests import Response, HTTPError

from agent.backend.backend_client import BackendClient
from agent.events.ack_sender import AckSender
from agent.events.base_receiver import BaseReceiver
from agent.events.events_client import EventsClient
from agent.events.heartbeat_checker import HeartbeatChecker
from agent.sna.config.config_manager import ConfigurationManager
from agent.sna.config.local_config import LocalConfig
from agent.sna.metrics_service import MetricsService, SnowparkMetricsService
from agent.sna.operations_runner import OperationsRunner, Operation
from agent.sna.queries_runner import QueriesRunner
from agent.sna.results_publisher import ResultsPublisher
from agent.sna.sna_service import SnaService

_REQUEST_METRICS_OPERATION = {
    "type": "push_metrics",
}


class MetricsServiceTests(TestCase):
    def setUp(self):
        self._events_client = EventsClient(
            receiver=create_autospec(BaseReceiver),
            heartbeat_checker=create_autospec(HeartbeatChecker),
        )
        self._mock_queries_runner = create_autospec(QueriesRunner)
        self._mock_ops_runner = create_autospec(OperationsRunner)
        self._mock_results_publisher = create_autospec(ResultsPublisher)
        self._config_manager = ConfigurationManager(persistence=LocalConfig())
        self._service = SnaService(
            queries_runner=self._mock_queries_runner,
            ops_runner=self._mock_ops_runner,
            results_publisher=self._mock_results_publisher,
            events_client=self._events_client,
<<<<<<< HEAD
            config_manager=self._config_manager,
=======
            ack_sender=create_autospec(AckSender),
>>>>>>> a58fcc90
        )
        self._service.start()

    @patch("socket.getaddrinfo")
    @patch("requests.get")
    def test_collect_metrics(self, mock_get: Mock, mock_getaddrinfo: Mock):
        mock_getaddrinfo.return_value = [
            (0, 0, 0, "", ("1.2.3.4", 0)),
            (0, 0, 0, "", ("1.2.3.4", 0)),
            (0, 0, 0, "", ("5.6.7.8", 0)),
        ]
        mock_get.side_effect = [
            create_autospec(Response, text="line1\nline2\n"),
            create_autospec(Response, text="line3\nline4\nline5\n"),
        ]
        lines = SnowparkMetricsService.fetch_metrics()
        self.assertEqual(5, len(lines))
        self.assertEqual("line1", lines[0])
        self.assertEqual("line5", lines[4])

    @patch("socket.getaddrinfo")
    @patch("requests.get")
    def test_collect_metrics_failure(self, mock_get: Mock, mock_getaddrinfo: Mock):
        mock_getaddrinfo.return_value = [
            (0, 0, 0, "", ("1.2.3.4", 0)),
            (0, 0, 0, "", ("1.2.3.4", 0)),
            (0, 0, 0, "", ("5.6.7.8", 0)),
        ]
        response_1 = create_autospec(Response, text="line1\nline2\n")
        response_1.raise_for_status.side_effect = HTTPError(
            "url", 500, "msg", None, None
        )
        mock_get.side_effect = [
            response_1,
            create_autospec(Response, text="line3\nline4\nline5\n"),
        ]
        lines = SnowparkMetricsService.fetch_metrics()
        self.assertEqual(3, len(lines))
        self.assertEqual("line3", lines[0])
        self.assertEqual("line5", lines[2])

    @patch.object(MetricsService, "fetch_metrics")
    @patch.object(BackendClient, "execute_operation")
    def test_metrics_requested_event(
        self, mock_execute_operation: Mock, mock_fetch_metrics: Mock
    ):
        self._events_client._event_received(_REQUEST_METRICS_OPERATION)
        operation = Operation(
            operation_id="push_metrics",
            event={
                "path": "push_metrics",
            },
        )

        self._mock_ops_runner.schedule.assert_called_once_with(operation)

        # now simulate the operations runner executed the operation
        mock_fetch_metrics.return_value = ["line1", "line2"]
        self._service._execute_scheduled_operation(operation)
        mock_fetch_metrics.assert_called_once()
        mock_execute_operation.assert_called_once_with(
            "/api/v1/agent/metrics",
            "POST",
            {"format": "prometheus", "metrics": ["line1", "line2"]},
        )<|MERGE_RESOLUTION|>--- conflicted
+++ resolved
@@ -36,11 +36,8 @@
             ops_runner=self._mock_ops_runner,
             results_publisher=self._mock_results_publisher,
             events_client=self._events_client,
-<<<<<<< HEAD
             config_manager=self._config_manager,
-=======
             ack_sender=create_autospec(AckSender),
->>>>>>> a58fcc90
         )
         self._service.start()
 
